--- conflicted
+++ resolved
@@ -53,15 +53,9 @@
     return instance
 
 
-<<<<<<< HEAD
-def load_dataset(dataset_key, force_update=False, profile='default'):
-    """Load a dataset from the local filesystem, downloading it from data.world
-=======
 def load_dataset(dataset_key, force_update=False, auto_update=False,
                  profile='default'):
-    """
-    Load a dataset from the local filesystem, downloading it from data.world
->>>>>>> e35da4d1
+    """Load a dataset from the local filesystem, downloading it from data.world
     first, if necessary.
 
     This function returns an object of type `LocalDataset`. The object
@@ -69,41 +63,21 @@
     via three properties `raw_data`, `tables` and `dataframes`, all of which
     are mappings (dict-like structures).
 
-<<<<<<< HEAD
     :param dataset_key: Dataset identifier, in the form of owner/id or of a url
     :type dataset_key: str
-    :param force_update: Flag, indicating if a new copy of the dataset should be
-        downloaded replacing any previously downloaded copy (Default value = False)
+    :param force_update: Flag, indicating if a new copy of the dataset should
+        be downloaded replacing any previously downloaded copy
+        (Default value = False)
     :type force_update: bool
-    :param profile: Configuration profile (account) to use. (Default value = 'default')
+    :param auto_update: Flag, indicating that dataset be updated to the latest
+        version
+    :type auto_update: bool
+    :param profile: Configuration profile (account) to use.
+        (Default value = 'default')
     :type profile: str, optional
     :returns: The object representing the dataset
     :rtype: LocalDataset
     :raises RestApiError: If a server error occurs
-=======
-
-    Parameters
-    ----------
-    dataset_key : str
-        Dataset identifier, in the form of owner/id or of a url
-    force_update : bool
-        Flag, indicating if a new copy of the dataset should be downloaded
-        replacing any previously downloaded copy
-    auto_update: bool
-        Flag, indicating that dataset be updated to the latest version
-    profile : str, optional
-        Configuration profile (account) to use.
-
-    Returns
-    -------
-    LocalDataset
-        The object representing the dataset
-
-    Raises
-    ------
-    RestApiError
-        If a server error occurs
->>>>>>> e35da4d1
 
     Examples
     --------
@@ -125,16 +99,18 @@
     :type dataset_key: str
     :param query: SQL or SPARQL query
     :type query: str
-    :param query_type: The type of the query. Must be either 'sql' or 'sparql'. (Default value = 'sql')
+    :param query_type: The type of the query. Must be either 'sql' or 'sparql'.
+        (Default value = 'sql')
     :type query_type: {'sql', 'sparql'}, optional
-    :param parameters: parameters to the query - if SPARQL query, this should be a dict
-        containing named parameters, if SQL query, then this should be a
-        list containing positional parameters.  Boolean values will be
+    :param parameters: parameters to the query - if SPARQL query, this should
+        be a dict containing named parameters, if SQL query, then this should
+        be a list containing positional parameters.  Boolean values will be
         converted to xsd:boolean, Integer values to xsd:integer, and other
         Numeric values to xsd:decimal. anything else is treated as a String
         literal (Default value = None)
     :type parameters: query parameters, optional
-    :param profile: Configuration profile (account) to use. (Default value = 'default')
+    :param profile: Configuration profile (account) to use.
+        (Default value = 'default')
     :type profile: str, optional
     :returns: Object containing the results of the query
     :rtype: Results
@@ -169,11 +145,11 @@
         indicating read/write ('r'/'w') and optionally "binary"
         handling of the file data. (Default value = 'w')
     :type mode: str, optional
-    :param chunk_size: size of chunked bytes to return when reading streamed bytes
-        in 'rb' mode
+    :param chunk_size: size of chunked bytes to return when reading streamed
+        bytes in 'rb' mode
     :type chunk_size: int, optional
-    :param decode_unicode: whether to decode textual responses as unicode when returning
-        streamed lines in 'r' mode
+    :param decode_unicode: whether to decode textual responses as unicode when
+        returning streamed lines in 'r' mode
     :type decode_unicode: bool, optional
     :param profile:  (Default value = 'default')
     :param **kwargs:
@@ -242,7 +218,8 @@
 def api_client(profile='default'):
     """Return API client for access to data.world's REST API
 
-    :param profile: Configuration profile (account) to use. (Default value = 'default')
+    :param profile: Configuration profile (account) to use.
+        (Default value = 'default')
     :type profile: str, optional
     :returns: REST API client object
     :rtype: RestApiClient
