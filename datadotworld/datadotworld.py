# data.world-py
# Copyright 2017 data.world, Inc.
#
# Licensed under the Apache License, Version 2.0 (the "License");
# you may not use this file except in compliance with the
# License.
#
# You may obtain a copy of the License at
# http://www.apache.org/licenses/LICENSE-2.0
#
# Unless required by applicable law or agreed to in writing, software
# distributed under the License is distributed on an "AS IS" BASIS,
# WITHOUT WARRANTIES OR CONDITIONS OF ANY KIND, either express or
# implied. See the License for the specific language governing
# permissions and limitations under the License.
#
# This product includes software developed at
# data.world, Inc.(http://data.world/).

from __future__ import absolute_import

import shutil
from datetime import datetime
from os import path
from warnings import warn, filterwarnings
import numbers

import requests

from datadotworld.client.api import RestApiClient, RestApiError
from datadotworld.config import ChainedConfig
from datadotworld.models.dataset import LocalDataset
from datadotworld.models.query import QueryResults
from datadotworld.util import _user_agent, parse_dataset_key
from datadotworld.files import RemoteFile


class DataDotWorld(object):
    """Facade with main features of datadotworld package

    .. note:: In most cases, directly instantiating this class is unnecessary.
              All functions are conveniently wrapped and exposed at the
              `datadotworld` package level.

    Parameters
    ----------
    profile : str, optional
        Configuration profile (account) to use

    Attributes
    ----------
    api_client
        REST API client object
    """

    def __init__(self, config=None):
        self._protocol = 'https'
        self._query_host = 'query.data.world'
        self._download_host = 'download.data.world'

        self._config = config or ChainedConfig()
        self.api_client = RestApiClient(self._config)

    def query(self, dataset_key, query, query_type="sql", parameters=None):
        """Query an existing dataset

        Parameters
        ----------
        dataset_key : str
            Dataset identifier, in the form of owner/id or of a url
        query : str
            SQL or SPARQL query
        query_type : {'sql', 'sparql'}, optional
            The type of the query. Must be either 'sql' or 'sparql'.
        parameters: query parameters, optional
            parameters to the query - if SPARQL query, this should be a dict
            containing named parameters, if SQL query, then this should be a
            list containing positional parameters.  Boolean values will be
            converted to xsd:boolean, Integer values to xsd:integer, and other
            Numeric values to xsd:decimal. anything else is treated as a String
            literal

        Returns
        -------
        Results
            Object containing the results of the query

        Raises
        ------
        RuntimeError
            If a server error occurs
        """
        # TODO Move network request to RestApiClient
        owner_id, dataset_id = parse_dataset_key(dataset_key)
        params = {
            "query": query
        }
        if parameters and query_type == "sparql":
            # if SPARQL, then the parameters should be a Mapping containing
            # named parameters
            params["parameters"] = ",".join(
                ["{}={}".format(k, convert_to_sparql_literal(parameters[k]))
                 for k in parameters.keys()])
        elif parameters and query_type == "sql":
            # if SQL, then the parameters should be an array with positional
            # parameters, need to unwind them to $data_world_paramN for each
            # 0-indexed position N
            parameters = {"$data_world_param{}".format(i): x
                          for i, x in enumerate(parameters)}
            params["parameters"] = ",".join(["{}={}".format(
                k, convert_to_sparql_literal(parameters[k]))
                                             for k in parameters.keys()])
        url = "{0}://{1}/{2}/{3}/{4}".format(self._protocol, self._query_host,
                                             query_type, owner_id, dataset_id)
        headers = {
            'User-Agent': _user_agent(),
            'Accept': 'application/sparql-results+json',
            'Authorization': 'Bearer {0}'.format(self._config.auth_token)
        }
        response = requests.get(url, params=params, headers=headers)
        if response.status_code == 200:
            return QueryResults(response.json())
        raise RuntimeError(
            'Error executing query: {}'.format(response.content))

    def load_dataset(self, dataset_key, force_update=False, auto_update=False):
        """
        Load a dataset from the local filesystem, downloading it from
        data.world first, if necessary.

        This function returns an object of type `LocalDataset`. The object
        allows access to metedata via it's `describe()` method and to all the
        data via three properties `raw_data`, `tables` and `dataframes`, all
        of which are mappings (dict-like structures).

        Parameters
        ----------
        dataset_key : str
            Dataset identifier, in the form of owner/id or of a url
        force_update : bool
            Flag, indicating if a new copy of the dataset should be downloaded
            replacing any previously downloaded copy
        auto_update: bool
            Flag, indicating that dataset be updated to the latest version

        Returns
        -------
        LocalDataset
            The object representing the dataset

        Raises
        ------
        RestApiError
            If a server error occurs
        """
        owner_id, dataset_id = parse_dataset_key(dataset_key)
        cache_dir = path.join(self._config.cache_dir, owner_id, dataset_id,
                              'latest')
        backup_dir = None
        if path.isdir(cache_dir) and force_update:
            backup_dir = path.join(self._config.cache_dir, owner_id,
                               dataset_id, 'backup')
            move_cache_dir_to_backup_dir(backup_dir, cache_dir)

        descriptor_file = path.join(cache_dir, 'datapackage.json')
        if not path.isfile(descriptor_file):
            try:
                descriptor_file = self.api_client.download_datapackage(
                    dataset_key, cache_dir)
            except RestApiError as e:
                if backup_dir is not None:
                    shutil.move(backup_dir, cache_dir)
                    warn('Unable to download datapackage ({}). '
                         'Loading previously saved version.'.format(e.reason))
                else:
                    raise
        else:
            try:
                dataset_info = self.api_client.get_dataset(dataset_key)
                last_modified = datetime.strptime(dataset_info['updated'],
                                                  '%Y-%m-%dT%H:%M:%S.%fZ')
                if (last_modified > datetime.utcfromtimestamp(
                        path.getmtime(str(descriptor_file)))):
<<<<<<< HEAD
                    filterwarnings('always',
                                    message='You are using an outdated copy')
                    warn('You are using an outdated copy of {}. '
                         'If you wish to use the latest version, call this '
                         'function with the argument '
                         'force_update=True'.format(dataset_key))
=======
                    if auto_update:
                        backup_dir = path.join(self._config.cache_dir, owner_id,dataset_id, 'backup')
                        move_cache_dir_to_backup_dir(backup_dir, cache_dir)
                        descriptor_file = self.api_client.download_datapackage(dataset_key, cache_dir)
                    else:
                        warn('You are using an outdated copy of {}. '
                            'If you wish to use the latest version, call this '
                            'function with the argument '
                            'auto_update=True or '
                            'force_update=True'.format(dataset_key))
>>>>>>> dc63e9d7
            except RestApiError:
                # Not a critical step
                pass

        if backup_dir is not None:
            shutil.rmtree(backup_dir, ignore_errors=True)

        return LocalDataset(descriptor_file)

    def open_remote_file(self, dataset_key, file_name,
                         mode='w', **kwargs):
        """
        Open a remote file object that can be used to write to or read from
        a file in a data.world dataset

        Parameters
        ----------
        dataset_key : str
            Dataset identifier, in the form of owner/id
        file_name: str
            The name of the file to open
        mode: str, optional
            the mode for the file - must be 'w', 'wb', 'r', or 'rb' -
            indicating read/write ('r'/'w') and optionally "binary"
            handling of the file data.
        chunk_size: int, optional
            size of chunked bytes to return when reading streamed bytes
            in 'rb' mode
        decode_unicode: bool, optional
            whether to decode textual responses as unicode when returning
            streamed lines in 'r' mode

        Examples
        --------
        >>> import datadotworld as dw
        >>>
        >>> # write a text file
        >>> with dw.open_remote_file('username/test-dataset',
        ...                          'test.txt') as w:
        ...   w.write("this is a test.")
        >>>
        >>> # write a jsonlines file
        >>> import json
        >>> with dw.open_remote_file('username/test-dataset',
        ...                          'test.jsonl') as w:
        ...   json.dump({'foo':42, 'bar':"A"}, w)
        ...   w.write("\\n")
        ...   json.dump({'foo':13, 'bar':"B"}, w)
        ...   w.write("\\n")
        >>>
        >>> # write a csv file
        >>> import csv
        >>> with dw.open_remote_file('username/test-dataset',
        ...                          'test.csv') as w:
        ...   csvw = csv.DictWriter(w, fieldnames=['foo', 'bar'])
        ...   csvw.writeheader()
        ...   csvw.writerow({'foo':42, 'bar':"A"})
        ...   csvw.writerow({'foo':13, 'bar':"B"})
        >>>
        >>> # write a pandas dataframe as a csv file
        >>> import pandas as pd
        >>> df = pd.DataFrame({'foo':[1,2,3,4],'bar':['a','b','c','d']})
        >>> with dw.open_remote_file('username/test-dataset',
        ...                          'dataframe.csv') as w:
        ...   df.to_csv(w, index=False)
        >>>
        >>> # write a binary file
        >>> with dw.open_remote_file('username/test-dataset',
        >>>                          'test.txt', mode='wb') as w:
        ...   w.write(bytes([100,97,116,97,46,119,111,114,108,100]))
        >>>
        >>> # read a text file
        >>> with dw.open_remote_file('username/test-dataset',
        ...                          'test.txt', mode='r') as r:
        ...   print(r.read())
        >>>
        >>> # read a csv file
        >>> with dw.open_remote_file('username/test-dataset',
        ...                          'test.csv', mode='r') as r:
        ...   csvr = csv.DictReader(r)
        ...   for row in csvr:
        ...      print(row['column a'], row['column b'])
        >>>
        >>> # read a binary file
        >>> with dw.open_remote_file('username/test-dataset',
        ...                          'test', mode='rb') as r:
        ...   bytes = r.read()
        """
        try:
            return RemoteFile(self._config, dataset_key, file_name,
                              mode=mode, **kwargs)
        except Exception as e:
            raise RestApiError(cause=e)

class UriParam():
    """
    Represents a URI value as a parameter to a SPARQL query
    """
    def __init__(self, uri):
        """
        Initialize the UriParam value
        :param uri: the uri value to wrap
        """
        self._uri = uri

    def __repr__(self):
        """
        The official string representation for the URI
        :return: the string representation for the URI
        """
        return self._uri


# convert a literal into the SPARQL format expected by the REST endpoint
def convert_to_sparql_literal(value):
    if isinstance(value, bool):
        return "\"{}\"^^<http://www.w3.org/2001/XMLSchema#boolean>".format(
            str(value).lower())
    elif isinstance(value, numbers.Integral):
        return "\"{}\"^^<http://www.w3.org/2001/XMLSchema#integer>".format(
            value)
    elif isinstance(value, numbers.Number):
        return "\"{}\"^^<http://www.w3.org/2001/XMLSchema#decimal>".format(
            value)
    elif isinstance(value, UriParam):
        return "<{}>".format(repr(value))
    else:
        return "\"{}\"".format(value)

# move cache directory into backup directory
def move_cache_dir_to_backup_dir(backup_dir, cache_dir):
    if path.isdir(backup_dir):
        shutil.rmtree(backup_dir)
    shutil.move(cache_dir, backup_dir)

if __name__ == "__main__":
    import doctest

    doctest.testmod()<|MERGE_RESOLUTION|>--- conflicted
+++ resolved
@@ -181,25 +181,18 @@
                                                   '%Y-%m-%dT%H:%M:%S.%fZ')
                 if (last_modified > datetime.utcfromtimestamp(
                         path.getmtime(str(descriptor_file)))):
-<<<<<<< HEAD
-                    filterwarnings('always',
-                                    message='You are using an outdated copy')
-                    warn('You are using an outdated copy of {}. '
-                         'If you wish to use the latest version, call this '
-                         'function with the argument '
-                         'force_update=True'.format(dataset_key))
-=======
                     if auto_update:
                         backup_dir = path.join(self._config.cache_dir, owner_id,dataset_id, 'backup')
                         move_cache_dir_to_backup_dir(backup_dir, cache_dir)
                         descriptor_file = self.api_client.download_datapackage(dataset_key, cache_dir)
                     else:
+                        filterwarnings('always',
+                            message='You are using an outdated copy')
                         warn('You are using an outdated copy of {}. '
                             'If you wish to use the latest version, call this '
                             'function with the argument '
                             'auto_update=True or '
                             'force_update=True'.format(dataset_key))
->>>>>>> dc63e9d7
             except RestApiError:
                 # Not a critical step
                 pass
