# data.world-py
# Copyright 2017 data.world, Inc.
#
# Licensed under the Apache License, Version 2.0 (the "License");
# you may not use this file except in compliance with the
# License.
#
# You may obtain a copy of the License at
# http://www.apache.org/licenses/LICENSE-2.0
#
# Unless required by applicable law or agreed to in writing, software
# distributed under the License is distributed on an "AS IS" BASIS,
# WITHOUT WARRANTIES OR CONDITIONS OF ANY KIND, either express or
# implied. See the License for the specific language governing
# permissions and limitations under the License.
#
# This product includes software developed at
# data.world, Inc.(http://data.world/).

from __future__ import absolute_import, division

import glob
import json
import os
import shutil
import uuid
import zipfile
from os import path

import requests

from datadotworld.client import _swagger, content_negotiating_api_client
from datadotworld.util import parse_dataset_key, _user_agent


class RestApiClient(object):
    """REST API client

    Parameters
    ----------
    profile : str, optional
        Name of the configuration profile to use
    """

    def __init__(self, config):
        self._config = config
        self._protocol = 'https'
        self._download_host = 'download.data.world'

        api_host = 'api.data.world'
        self._host = "{}://{}/v0".format(self._protocol, api_host)
        swagger_client = _swagger.ApiClient(
            host=self._host,
            header_name='Authorization',
            header_value='Bearer {}'.format(self._config.auth_token))
        swagger_client.user_agent = _user_agent()

        self._datasets_api = _swagger.DatasetsApi(swagger_client)
        self._uploads_api = _swagger.UploadsApi(swagger_client)
        self._user_api = _swagger.UserApi(swagger_client)
        self._sql_api = _swagger.SqlApi(swagger_client)
        self._sparql_api = _swagger.SparqlApi(swagger_client)
        self._download_api = _swagger.DownloadApi(swagger_client)

    # Dataset Operations

    def get_dataset(self, dataset_key):
        """Retrieve an existing dataset definition

        This method retrieves metadata about an existing

        Parameters
        ----------
        dataset_key : str
            Dataset identifier, in the form of owner/id

        Returns
        -------
        dict
            Dataset definition, with all attributes

        Raises
        ------
        RestApiException
            If a server error occurs

        Examples
        --------
        >>> import datadotworld as dw
        >>> api_client = dw.api_client()
        >>> intro_dataset = api_client.get_dataset(
        ...     'jonloyens/an-intro-to-dataworld-dataset')
        >>> intro_dataset['title']
        'An Intro to data.world Dataset'
        """
        try:
            return self._datasets_api.get_dataset(
                *(parse_dataset_key(dataset_key))).to_dict()
        except _swagger.rest.ApiException as e:
            raise RestApiError(cause=e)

    def create_dataset(self, owner_id, **kwargs):
        """Create a new dataset

        Parameters
        ----------
        owner_id : str
            Username of the owner of the new dataset
        title : str
            Dataset title (will be used to generate dataset id on creation)
        description : str, optional
            Dataset description
        summary : str, optional
            Dataset summary markdown
        tags : list, optional
            Dataset tags
        license : {'Public Domain', 'PDDL', 'CC-0', 'CC-BY', 'ODC-BY',
                   'CC-BY-SA', 'ODC-ODbL', 'CC BY-NC', 'CC BY-NC-SA', 'Other'}
            Dataset license
        visibility : {'OPEN', 'PRIVATE'}
            Dataset visibility
        files : dict, optional
            File names: dict
                Source URLs, description and labels
            *description and labels are optional*

        Returns
        -------
        str
            Newly created dataset key

        Raises
        ------
        RestApiException
            If a server error occurs

        Examples
        --------
        >>> import datadotworld as dw
        >>> api_client = dw.api_client()
        >>> url = 'http://www.acme.inc/example.csv'
        >>> api_client.create_dataset(
        ...     'username', title='Test dataset', visibility='PRIVATE',
        ...     license='Public Domain',
        ...     files={'dataset.csv':{'url': url}})  # doctest: +SKIP
        """
        request = self.__build_dataset_obj(
            lambda: _swagger.DatasetCreateRequest(),
            lambda name, url, description, labels : _swagger.FileCreateRequest(
                name=name,
                source=_swagger.FileSourceCreateRequest(url=url),
                description=description,
                labels=labels),
            kwargs)
        try:
            (_, _, headers) = self._datasets_api.create_dataset_with_http_info(
                owner_id, request, _return_http_data_only=False)
            if 'Location' in headers:
                return headers['Location']
        except _swagger.rest.ApiException as e:
            raise RestApiError(cause=e)

    def update_dataset(self, dataset_key, **kwargs):
        """Update an existing dataset

        Parameters
        ----------
        title: str, optional
            Dataset title
        description : str, optional
            Dataset description
        summary : str, optional
            Dataset summary markdown
        tags : list, optional
            Dataset tags
        license : {'Public Domain', 'PDDL', 'CC-0', 'CC-BY', 'ODC-BY',
                   'CC-BY-SA', 'ODC-ODbL', 'CC BY-NC', 'CC BY-NC-SA', 'Other'}
            Dataset license
        visibility : {'OPEN', 'PRIVATE'}, optional
            Dataset visibility
        files : dict, optional
            File names: dict
                Source URLs, description and labels
            *description and labels are optional*

        Raises
        ------
        RestApiException
            If a server error occurs

        Examples
        --------
        >>> import datadotworld as dw
        >>> api_client = dw.api_client()
        >>> api_client.update_dataset(
        ...    'username/test-dataset',
        ...    tags=['demo', 'datadotworld'])  # doctest: +SKIP
        """
        request = self.__build_dataset_obj(
            lambda: _swagger.DatasetPatchRequest(),
            lambda name, url, description, labels: _swagger.FileCreateOrUpdateRequest(
                name=name,
                source=_swagger.FileSourceCreateOrUpdateRequest(url=url),
                description=description,
                labels=labels),
            kwargs)

        owner_id, dataset_id = parse_dataset_key(dataset_key)
        try:
            self._datasets_api.patch_dataset(owner_id, dataset_id, request)
        except _swagger.rest.ApiException as e:
            raise RestApiError(cause=e)

    def replace_dataset(self, dataset_key, **kwargs):
        """Replace an existing dataset

        *This method will completely overwrite an existing dataset.*

        Parameters
        ----------
        title: str, optional
            Dataset title
        description : str, optional
            Dataset description
        summary : str, optional
            Dataset summary markdown
        tags : list, optional
            Dataset tags
        license : {'Public Domain', 'PDDL', 'CC-0', 'CC-BY', 'ODC-BY',
                   'CC-BY-SA', 'ODC-ODbL', 'CC BY-NC', 'CC BY-NC-SA', 'Other'}
            Dataset license
        visibility : {'OPEN', 'PRIVATE'}
            Dataset visibility
        files : dict, optional
            File names: dict
                Source URLs, description and labels
            *description and labels are optional*

        Raises
        ------
        RestApiException
            If a server error occurs

        Examples
        --------
        >>> import datadotworld as dw
        >>> api_client = dw.api_client()
        >>> api_client.replace_dataset(
        ...    'username/test-dataset',
        ...    visibility='PRIVATE', license='Public Domain',
        ...    description='A better description')  # doctest: +SKIP
        """
        request = self.__build_dataset_obj(
            lambda: _swagger.DatasetPutRequest(),
            lambda name, url, description, labels: _swagger.FileCreateRequest(
                name=name,
                source=_swagger.FileSourceCreateRequest(url=url),
                description=description,
                labels=labels),
            kwargs)

        owner_id, dataset_id = parse_dataset_key(dataset_key)
        try:
            self._datasets_api.replace_dataset(owner_id, dataset_id, request)
        except _swagger.rest.ApiException as e:
            raise RestApiError(cause=e)

    def delete_dataset(self, dataset_key):
        """Deletes a dataset and all associated data

        Parameters
        ----------
        dataset_key : str
            Dataset identifier, in the form of owner/id

        Raises
        ------
        RestApiException
            If a server error occurs

        Examples
        --------
        >>> import datadotworld as dw
        >>> api_client = dw.api_client()
        >>> api_client.delete_dataset(
        ...     'jonloyens/an-intro-to-dataworld-dataset')
        >>> del_dataset.message
        'Dataset has been successfully deleted.'
        """
        owner_id, dataset_id = parse_dataset_key(dataset_key)
        try:
            return self._datasets_api.delete_dataset(owner_id, dataset_id)
        except _swagger.rest.ApiException as e:
            raise RestApiError(cause=e)

    # File Operations

    def add_files_via_url(self, dataset_key, files={}):
        """Add or update dataset files linked to source URLs

        Parameters
        ----------
        dataset_key : str
            Dataset identifier, in the form of owner/id
        files : dict
            Dict containing the name of files and metadata
            name : dict
                File description, labels and source URLs to add or update
        *description and labels are optional.*

        Raises
        ------
        RestApiException
            If a server error occurs

        Examples
        --------
        >>> import datadotworld as dw
        >>> url = 'http://www.acme.inc/example.csv'
        >>> api_client = dw.api_client()
        >>> api_client.add_files_via_url(
        ...    'username/test-dataset',
        ...    'example.csv': {
        ...         'url': url,
        ...         'labels': ['raw data'],
        ...         'description': 'file description'})  # doctest: +SKIP
        """
        file_requests = [_swagger.FileCreateOrUpdateRequest(
<<<<<<< HEAD
            name=name,
            source=_swagger.FileSourceCreateOrUpdateRequest(url=url))
            for name, url in files.items()]
=======
                            name=file_name,
                            source=_swagger.FileSourceCreateOrUpdateRequest(url=file_info['url']),
                            description=file_info.get('description'),
                            labels=file_info.get('labels'),
                        ) for file_name, file_info in files.items()]
>>>>>>> 12102b66

        owner_id, dataset_id = parse_dataset_key(dataset_key)
        try:
            self._datasets_api.add_files_by_source(
                owner_id, dataset_id,
                _swagger.FileBatchUpdateRequest(files=file_requests))
        except _swagger.rest.ApiException as e:
            raise RestApiError(cause=e)

    def sync_files(self, dataset_key):
        """
        Trigger synchronization process to update all dataset files linked to
        source URLs.

        Parameters
        ----------
        dataset_key : str
            Dataset identifier, in the form of owner/id

        Raises
        ------
        RestApiException
            If a server error occurs

        Examples
        --------
        >>> import datadotworld as dw
        >>> api_client = dw.api_client()
        >>> api_client.sync_files('username/test-dataset')  # doctest: +SKIP
        """
        try:
            self._datasets_api.sync(*(parse_dataset_key(dataset_key)))
        except _swagger.rest.ApiException as e:
            raise RestApiError(cause=e)

    def upload_files(self, dataset_key, files, files_metadata={}, **kwargs):
        """Upload dataset files

        Parameters
        ----------
        dataset_key : str
            Dataset identifier, in the form of owner/id
        files : list of str
            The list of names/paths for files stored in the local filesystem
        expand_archives: bool optional
            Boolean value to indicate files should be expanded upon upload
        files_metadata: dict optional
            Dict containing the name of files and metadata
            name : dict
                File description, labels and source URLs to add or update. 

        Raises
        ------
        RestApiException
            If a server error occurs

        Examples
        --------
        >>> import datadotworld as dw
        >>> api_client = dw.api_client()
        >>> api_client.upload_files(
        ...     'username/test-dataset',
        ...     ['/my/local/example.csv'])  # doctest: +SKIP
        """
        owner_id, dataset_id = parse_dataset_key(dataset_key)
        try:
            self._uploads_api.upload_files(owner_id, dataset_id, files, **kwargs)
            if files_metadata:
                self.update_dataset(dataset_key, files=files_metadata)
        except _swagger.rest.ApiException as e:
            raise RestApiError(cause=e)

    def upload_file(self, dataset_key, name, file_metadata={}, **kwargs):
        """Upload one file to a dataset

        Parameters
        ----------
        dataset_key : str
            Dataset identifier, in the form of owner/id
        name : str
            Name/path for files stored in the local filesystem
        expand_archive: bool optional
            Boolean value to indicate files should be expanded upon upload
        file_metadata: dict optional
            Dict containing the name of files and metadata
            name : dict
                File description, labels and source URLs to add or update. 

        Raises
        ------
        RestApiException
            If a server error occurs

        Examples
        --------
        >>> import datadotworld as dw
        >>> api_client = dw.api_client()
        >>> api_client.upload_file(
        ...     'username/test-dataset',
        ...     'example.csv')  # doctest: +SKIP
        """
        owner_id, dataset_id = parse_dataset_key(dataset_key)
        try:
            self._uploads_api.upload_file(owner_id, dataset_id, name, **kwargs)
            if file_metadata:
                self.update_dataset(dataset_key, files=file_metadata)
        except _swagger.rest.ApiException as e:
            raise RestApiError(cause=e)

    def delete_files(self, dataset_key, names):
        """Delete dataset file(s)

        Parameters
        ----------
        dataset_key : str
            Dataset identifier, in the form of owner/id
        names : list of str
            The list of names for files to be deleted

        Raises
        ------
        RestApiException
            If a server error occurs

        Examples
        --------
        >>> import datadotworld as dw
        >>> api_client = dw.api_client()
        >>> api_client.delete_files(
        ...     'username/test-dataset', ['example.csv'])  # doctest: +SKIP
        """
        owner_id, dataset_id = parse_dataset_key(dataset_key)
        try:
            self._datasets_api.delete_files_and_sync_sources(
                owner_id, dataset_id, names)
        except _swagger.rest.ApiException as e:
            raise RestApiError(cause=e)

    # Datapackage

    def download_datapackage(self, dataset_key, dest_dir):
        """
        Download and unzip a dataset's datapackage

        Parameters
        ----------
        dataset_key : str
            Dataset identifier, in the form of owner/id
        dest_dir : str or path
            Directory under which datapackage should be saved

        Returns
        -------
        path
            Location of the datapackage descriptor (datapackage.json) in the
            local filesystem

        Raises
        ------
        RestApiException
            If a server error occurs

        Examples
        >>> import datadotworld as dw
        >>> api_client = dw.api_client()
        >>> datapackage_descriptor = api_client.download_datapackage(
        ...     'jonloyens/an-intro-to-dataworld-dataset', '/tmp/test')
        >>> datapackage_descriptor
        '/tmp/test/datapackage.json'
        """
        if path.isdir(dest_dir):
            raise ValueError('dest_dir must be a new directory, '
                             'but {} already exists'.format(dest_dir))

        owner_id, dataset_id = parse_dataset_key(dataset_key)
        url = "{0}://{1}/datapackage/{2}/{3}".format(
            self._protocol, self._download_host, owner_id, dataset_id)
        headers = {
            'User-Agent': _user_agent(),
            'Authorization': 'Bearer {0}'.format(self._config.auth_token)
        }

        try:
            response = requests.get(url, headers=headers, stream=True)
            response.raise_for_status()
        except requests.RequestException as e:
            raise RestApiError(cause=e)

        unzip_dir = path.join(self._config.tmp_dir, str(uuid.uuid4()))
        os.makedirs(unzip_dir)

        zip_file = path.join(unzip_dir, 'dataset.zip')

        with open(zip_file, 'wb') as f:
            for data in response.iter_content(chunk_size=4096):
                f.write(data)

        zip_obj = zipfile.ZipFile(zip_file)
        zip_obj.extractall(path=unzip_dir)

        # Find where datapackage.json is within expanded files
        unzipped_descriptor = glob.glob(
            '{}/**/datapackage.json'.format(unzip_dir))
        if not unzipped_descriptor:
            raise RuntimeError(
                'Zip file did not contain a datapackage manifest.')

        unzipped_dir = path.dirname(unzipped_descriptor[0])

        shutil.move(unzipped_dir, dest_dir)
        shutil.rmtree(unzip_dir, ignore_errors=True)

        return path.join(dest_dir, 'datapackage.json')

    # User Operations

    def get_user_data(self):
        """Retrieve data for authenticated user

        Parameters
        ----------
        no parameters

        Returns
        -------
        dict
            User data, with all attributes

        Raises
        ------
        RestApiException
            If a server error occurs

        Examples
        --------
        >>> import datadotworld as dw
        >>> api_client = dw.api_client()
        >>> user_data = api_client.get_user_data()
        >>> user_data[display_name]
        'Name User'
        """
        try:
            return self._user_api.get_user_data().to_dict()
        except _swagger.rest.ApiException as e:
            raise RestApiError(cause=e)

    def fetch_contributing_datasets(self, **kwargs):
        """Fetch datasets that the authenticated user has access to

        Parameters
        ----------
        limit : str, optional
            Maximum number of items to include in a page of results
        next : str, optional
            Token from previous result page (to be used when requesting a subsequent page)
        sort : str, optional
            Property name to sort

        Returns
        -------
        dict
            Authenticated user dataset

        Raises
        ------
        RestApiException
            If a server error occurs

        Examples
        --------
        >>> import datadotworld as dw
        >>> api_client = dw.api_client()
        >>> user_dataset = api_client.fetch_contributing_datasets()
        {'count': 0, 'records': [], 'next_page_token': None}
        """
        try:
            return self._user_api.fetch_contributing_datasets(**kwargs).to_dict()
        except _swagger.rest.ApiException as e:
            raise RestApiError(cause=e)

    def fetch_liked_datasets(self, **kwargs):
        """Fetch datasets that authenticated user likes

        Parameters
        ----------
        limit : str, optional
            Maximum number of items to include in a page of results
        next : str, optional
            Token from previous result page (to be used when requesting a subsequent page)
        sort : str, optional
            Property name to sort

        Returns
        -------
        dict
            Dataset definition, with all attributes

        Raises
        ------
        RestApiException
            If a server error occurs

        Examples
        --------
        >>> import datadotworld as dw
        >>> api_client = dw.api_client()
        >>> user_liked_dataset = api_client.fetch_liked_datasets() # doctest: +SKIP
        """
        try:
            return self._user_api.fetch_liked_datasets(**kwargs).to_dict()
        except _swagger.rest.ApiException as e:
            raise RestApiError(cause=e)

    def fetch_datasets(self, **kwargs):
        """Fetch authenticated user owned datasets

        Parameters
        ----------
        limit : str, optional
            Maximum number of items to include in a page of results
        next : str, optional
            Token from previous result page (to be used when requesting a subsequent page)
        sort : str, optional
            Property name to sort

        Returns
        -------
        dict
            Dataset definition, with all attributes

        Raises
        ------
        RestApiException
            If a server error occurs

        Examples
        --------
        >>> import datadotworld as dw
        >>> api_client = dw.api_client()
        >>> user_owned_dataset = api_client.fetch_datasets() # doctest: +SKIP
        """
        try:
            return self._user_api.fetch_datasets(**kwargs).to_dict()
        except _swagger.rest.ApiException as e:
            raise RestApiError(cause=e)

    # Sql Operations

    def sql(self, dataset_key, query, desired_mimetype='application/json', **kwargs):
        """Executes SQL queries against a dataset via POST

        Parameters
        ----------
        dataset_key : str
            Dataset identifier, in the form of owner/id
        query : str
            SQL query
        include_table_schema : bool
            Flags indicating to include table schema in the response

        Returns
        -------
        file
            file object that can be used in file parsers and
            data handling modules.

        Raises
        ------
        RestApiException
            If a server error occurs

        Examples
        --------
        >>> import datadotworld as dw
        >>> api_client = dw.api_client()
        >>> api_client.sql('username/test-dataset', 'query') # doctest: +SKIP
        """
        sql_api_client = content_negotiating_api_client.ContentNegotiatingApiClient(
            host=self._host,
            header_name='Authorization',
            header_value='Bearer {}'.format(self._config.auth_token),
            default_mimetype=desired_mimetype)
        sql_api_client.user_agent = _user_agent()
        sql_api = kwargs.get('sql_api_mock', _swagger.SqlApi(sql_api_client))
        owner_id, dataset_id = parse_dataset_key(dataset_key)
        try:
            return sql_api.sql_post(owner_id, dataset_id, query, **kwargs)
        except _swagger.rest.ApiException as e:
            raise RestApiError(cause=e)

    # Sparql Operations

    def sparql(self, dataset_key, query, desired_mimetype='application/json', **kwargs):
        """Executes SPARQL queries against a dataset via POST

        Parameters
        ----------
        dataset_key : str
            Dataset identifier, in the form of owner/id
        query : str
            SPARQL query

        Returns
        -------
        file object
            file object that can be user in file parsers and
            data handling modules.

        Raises
        ------
        RestApiException
            If a server error occurs

        Examples
        --------
        >>> import datadotworld as dw
        >>> api_client = dw.api_client()
        >>> api_client.sparql_post('username/test-dataset', query) # doctest: +SKIP
        """
        sparql_api_client = content_negotiating_api_client.ContentNegotiatingApiClient(
            host=self._host,
            header_name='Authorization',
            header_value='Bearer {}'.format(self._config.auth_token),
            default_mimetype=desired_mimetype)
        sparql_api_client.user_agent = _user_agent()
        sparql_api = kwargs.get('sparql_api_mock',
                                 _swagger.SparqlApi(sparql_api_client))
        owner_id, dataset_id = parse_dataset_key(dataset_key)
        try:
            return sparql_api.sparql_post(owner_id, dataset_id, query, **kwargs)
        except _swagger.rest.ApiException as e:
            raise RestApiError(cause=e)

    # Download Operations

    def download_dataset(self, dataset_key):
        """Return a .zip containing all files within the dataset as uploaded.

        Parameters
        ----------
        dataset_key : str
            Dataset identifier, in the form of owner/id

        Returns
        -------
        file
            .zip file contain files within dataset

        Raises
        ------
        RestApiException
            If a server error occurs

        Examples
        --------
        >>> import datadotworld as dw
        >>> api_client = dw.api_client()
        >>> api_client.download_dataset('username/test-dataset')
        """
        owner_id, dataset_id = parse_dataset_key(dataset_key)
        try:
            return self._download_api.download_dataset(owner_id, dataset_id)
        except _swagger.rest.ApiException as e:
            raise RestApiError(cause=e)

    def download_file(self, dataset_key, file):
        """Return a file within the dataset as uploaded.

        Parameters
        ----------
        dataset_key : str
            Dataset identifier, in the form of owner/id

        file : str
            File path to be returned

        Returns
        -------
        file
            file in which the data was uploaded

        Raises
        ------
        RestApiException
            If a server error occurs

        Examples
        --------
        >>> import datadotworld as dw
        >>> api_client = dw.api_client()
        >>> api_client.download_file('username/test-dataset', '/my/local/example.csv')
        """
        owner_id, dataset_id = parse_dataset_key(dataset_key)
        try:
            return self._download_api.download_file(owner_id, dataset_id, file)
        except _swagger.rest.ApiException as e:
            raise RestApiError(cause=e)

    @staticmethod
    def __build_dataset_obj(dataset_constructor, file_constructor, args):
        files = ([file_constructor(
                name,
                url = file_info.get('url'),
                description = file_info.get('description'),
                labels = file_info.get('labels'))
                    for name, file_info in args['files'].items()]
                    if 'files' in args else None)
        dataset = dataset_constructor()
        if 'title' in args:
            dataset.title = args['title']
        if 'description' in args:
            dataset.description = args['description']
        if 'summary' in args:
            dataset.summary = args['summary']
        if 'tags' in args:
            dataset.tags = args['tags']
        if 'license' in args:
            dataset.license = args.get('license')
        if 'visibility' in args:
            dataset.visibility = args['visibility']

        dataset.files = files

        return dataset


class RestApiError(Exception):
    """
    Exception wrapper for errors raised by requests or by the swagger client
    """

    def __init__(self, *args, **kwargs):
        self.cause = kwargs.pop('cause', None)
        self.status, self.reason, self.body = None, None, None
        if self.cause is not None:
            if type(self.cause) is _swagger.rest.ApiException:
                self.status = self.cause.status
                self.reason = self.cause.reason
                self.body = self.cause.body
            elif type(self.cause) is requests.RequestException:
                requests_response = self.cause.response
                if requests_response is not None:
                    self.status = requests_response.status_code
                    self.reason = requests_response.reason
                    self.body = requests_response.content
                    self.json = requests_response.json  # Delegates to requests

        self.status = kwargs.pop('status', self.status)
        self.reason = kwargs.pop('reason', self.reason)
        self.body = kwargs.pop('body', self.body)
        super(RestApiError, self).__init__(*args, **kwargs)

    def json(self):
        """Attempts to parse json in the body of response to failed requests

        Data.world often includes a JSON body for errors; however, there are no
        guarantees.

        Returns
        -------
        json
            The JSON body if one is included. Otherwise, None.
        """
        try:
            return json.loads(self.body)
        except (ValueError, TypeError):
            return None

    def __str__(self):
        return str(self.json() or self.cause)


if __name__ == "__main__":
    import doctest

    doctest.testmod()<|MERGE_RESOLUTION|>--- conflicted
+++ resolved
@@ -326,17 +326,11 @@
         ...         'description': 'file description'})  # doctest: +SKIP
         """
         file_requests = [_swagger.FileCreateOrUpdateRequest(
-<<<<<<< HEAD
-            name=name,
-            source=_swagger.FileSourceCreateOrUpdateRequest(url=url))
-            for name, url in files.items()]
-=======
                             name=file_name,
                             source=_swagger.FileSourceCreateOrUpdateRequest(url=file_info['url']),
                             description=file_info.get('description'),
                             labels=file_info.get('labels'),
                         ) for file_name, file_info in files.items()]
->>>>>>> 12102b66
 
         owner_id, dataset_id = parse_dataset_key(dataset_key)
         try:
